#
# Copyright (C) 2008 The Android Open Source Project
#
# Licensed under the Apache License, Version 2.0 (the "License");
# you may not use this file except in compliance with the License.
# You may obtain a copy of the License at
#
#      http://www.apache.org/licenses/LICENSE-2.0
#
# Unless required by applicable law or agreed to in writing, software
# distributed under the License is distributed on an "AS IS" BASIS,
# WITHOUT WARRANTIES OR CONDITIONS OF ANY KIND, either express or implied.
# See the License for the specific language governing permissions and
# limitations under the License.
#
LOCAL_PATH := $(my-dir)
include $(CLEAR_VARS)

ifeq ($(TARGET_CPU_SMP),true)
    targetSmpFlag := -DANDROID_SMP=1
else
    targetSmpFlag := -DANDROID_SMP=0
endif
hostSmpFlag := -DANDROID_SMP=0

commonSources := \
	array.c \
	hashmap.c \
	atomic.c.arm \
	native_handle.c \
	buffer.c \
	socket_inaddr_any_server.c \
	socket_local_client.c \
	socket_local_server.c \
	socket_loopback_client.c \
	socket_loopback_server.c \
	socket_network_client.c \
	config_utils.c \
	cpu_info.c \
	load_file.c \
	open_memstream.c \
	strdup16to8.c \
	strdup8to16.c \
	record_stream.c \
	process_name.c \
	properties.c \
	threads.c \
	sched_policy.c \
	iosched_policy.c

commonHostSources := \
        ashmem-host.c

# some files must not be compiled when building against Mingw
# they correspond to features not used by our host development tools
# which are also hard or even impossible to port to native Win32
WINDOWS_HOST_ONLY :=
ifeq ($(HOST_OS),windows)
    ifeq ($(strip $(USE_CYGWIN)),)
        WINDOWS_HOST_ONLY := 1
    endif
endif
# USE_MINGW is defined when we build against Mingw on Linux
ifneq ($(strip $(USE_MINGW)),)
    WINDOWS_HOST_ONLY := 1
endif

ifeq ($(WINDOWS_HOST_ONLY),1)
    commonSources += \
        uio.c
else
    commonSources += \
        abort_socket.c \
        mspace.c \
        selector.c \
        tztime.c \
        zygote.c

    commonHostSources += \
        tzstrftime.c
endif


# Static library for host
# ========================================================
LOCAL_MODULE := libcutils
LOCAL_SRC_FILES := $(commonSources) $(commonHostSources) dlmalloc_stubs.c
LOCAL_LDLIBS := -lpthread
LOCAL_STATIC_LIBRARIES := liblog
LOCAL_CFLAGS += $(hostSmpFlag)
include $(BUILD_HOST_STATIC_LIBRARY)


ifeq ($(TARGET_SIMULATOR),true)

# Shared library for simulator
# ========================================================
include $(CLEAR_VARS)
LOCAL_MODULE := libcutils
LOCAL_SRC_FILES := $(commonSources) $(commonHostSources) memory.c dlmalloc_stubs.c
LOCAL_LDLIBS := -lpthread
LOCAL_SHARED_LIBRARIES := liblog
LOCAL_CFLAGS += $(targetSmpFlag)
include $(BUILD_SHARED_LIBRARY)

else #!sim

# Shared and static library for target
# ========================================================

targetSources := ashmem-dev.c mq.c
ifeq ($(TARGET_ARCH),arm)
<<<<<<< HEAD
targetSources += memset32.S
=======
LOCAL_SRC_FILES += arch-arm/memset32.S
>>>>>>> beec0066
else  # !arm
ifeq ($(TARGET_ARCH),sh)
targetSources += memory.c atomic-android-sh.c
else  # !sh
ifeq ($(TARGET_ARCH_VARIANT),x86-atom)
LOCAL_CFLAGS += -DHAVE_MEMSET16 -DHAVE_MEMSET32
LOCAL_SRC_FILES += arch-x86/android_memset16.S arch-x86/android_memset32.S memory.c
else # !x86-atom
LOCAL_SRC_FILES += memory.c
endif # !x86-atom
endif # !sh
endif # !arm

include $(CLEAR_VARS)
LOCAL_MODULE := libcutils
LOCAL_SRC_FILES := $(commonSources) $(targetSources)
LOCAL_CFLAGS += $(targetCFLAGS) $(targetSmpFlag)

LOCAL_C_INCLUDES := $(KERNEL_HEADERS)
LOCAL_STATIC_LIBRARIES := liblog
include $(BUILD_STATIC_LIBRARY)

include $(CLEAR_VARS)
LOCAL_MODULE := libcutils
ifeq ($(BOARD_NEEDS_CUTILS_LOG),true)
LOCAL_WHOLE_STATIC_LIBRARIES := libcutils
else
LOCAL_SRC_FILES := $(commonSources) $(targetSources)
endif
LOCAL_CFLAGS += $(targetCFLAGS) $(targetSmpFlag)

LOCAL_C_INCLUDES := $(KERNEL_HEADERS)
LOCAL_SHARED_LIBRARIES := liblog
include $(BUILD_SHARED_LIBRARY)

endif #!sim<|MERGE_RESOLUTION|>--- conflicted
+++ resolved
@@ -110,11 +110,7 @@
 
 targetSources := ashmem-dev.c mq.c
 ifeq ($(TARGET_ARCH),arm)
-<<<<<<< HEAD
-targetSources += memset32.S
-=======
-LOCAL_SRC_FILES += arch-arm/memset32.S
->>>>>>> beec0066
+targetSources += arch-arm/memset32.S
 else  # !arm
 ifeq ($(TARGET_ARCH),sh)
 targetSources += memory.c atomic-android-sh.c
