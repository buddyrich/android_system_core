--- conflicted
+++ resolved
@@ -58,7 +58,6 @@
     unsigned int uid;
     unsigned int gid;
 } property_perms[] = {
-<<<<<<< HEAD
 #ifdef USE_MOTOROLA_USERS
     { "net.caif0.",       AID_RADIO,    0 },
     { "net.usb0.",        AID_RADIO,    0 },
@@ -72,9 +71,6 @@
 #ifdef USE_MOTOROLA_USERS
     { "net.gannet0.",     AID_RADIO,    0 },
 #endif
-=======
-    { "net.rmnet",        AID_RADIO,    0 },
->>>>>>> 95a886fd
     { "net.gprs.",        AID_RADIO,    0 },
     { "net.ppp",          AID_RADIO,    0 },
     { "net.qmi",          AID_RADIO,    0 },
@@ -109,7 +105,6 @@
     { "service.adb.tcp.port", AID_SHELL,    0 },
     { "persist.sys.",     AID_SYSTEM,   0 },
     { "persist.service.", AID_SYSTEM,   0 },
-<<<<<<< HEAD
     { "persist.security.",AID_SYSTEM,   0 },
 #ifdef USE_MOTOROLA_USERS
     // Motorola, w18335, 12-May-2011, IKTCMD-212
@@ -131,10 +126,6 @@
     // Motorola, vrwd38, IKSTABLEFOURV-3408
     { "hw.",              AID_MOT_WHISPER, 0 },
 #endif
-=======
-    { "persist.service.", AID_RADIO,    0 },
-    { "persist.security.",AID_SYSTEM,   0 },
->>>>>>> 95a886fd
     { "net.pdp0",         AID_RADIO,    AID_RADIO },
     { "net.pdp1",         AID_RADIO,    AID_RADIO },
     { "net.pdp2",         AID_RADIO,    AID_RADIO },
