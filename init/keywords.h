
#ifndef KEYWORD
int do_chroot(int nargs, char **args);
int do_chdir(int nargs, char **args);
int do_class_start(int nargs, char **args);
int do_class_stop(int nargs, char **args);
int do_class_reset(int nargs, char **args);
int do_domainname(int nargs, char **args);
int do_exec(int nargs, char **args);
int do_export(int nargs, char **args);
int do_hostname(int nargs, char **args);
int do_ifup(int nargs, char **args);
int do_insmod(int nargs, char **args);
<<<<<<< HEAD
#ifdef USE_MOTOROLA_CODE
int do_import(int nargs, char **args);
#endif
=======
int do_log(int nargs, char **args);
>>>>>>> c18f2a80
int do_mkdir(int nargs, char **args);
int do_mount(int nargs, char **args);
int do_restart(int nargs, char **args);
int do_rm(int nargs, char **args);
int do_rmdir(int nargs, char **args);
int do_setkey(int nargs, char **args);
int do_setprop(int nargs, char **args);
int do_setrlimit(int nargs, char **args);
int do_start(int nargs, char **args);
int do_stop(int nargs, char **args);
int do_trigger(int nargs, char **args);
int do_symlink(int nargs, char **args);
int do_sysclktz(int nargs, char **args);
int do_write(int nargs, char **args);
int do_copy(int nargs, char **args);
int do_chown(int nargs, char **args);
int do_chmod(int nargs, char **args);
int do_loglevel(int nargs, char **args);
int do_load_persist_props(int nargs, char **args);
int do_wait(int nargs, char **args);
#define __MAKE_KEYWORD_ENUM__
#define KEYWORD(symbol, flags, nargs, func) K_##symbol,
enum {
    K_UNKNOWN,
#endif
    KEYWORD(capability,  OPTION,  0, 0)
    KEYWORD(chdir,       COMMAND, 1, do_chdir)
    KEYWORD(chroot,      COMMAND, 1, do_chroot)
    KEYWORD(class,       OPTION,  0, 0)
    KEYWORD(class_start, COMMAND, 1, do_class_start)
    KEYWORD(class_stop,  COMMAND, 1, do_class_stop)
    KEYWORD(class_reset, COMMAND, 1, do_class_reset)
    KEYWORD(console,     OPTION,  0, 0)
    KEYWORD(critical,    OPTION,  0, 0)
    KEYWORD(disabled,    OPTION,  0, 0)
    KEYWORD(domainname,  COMMAND, 1, do_domainname)
    KEYWORD(exec,        COMMAND, 1, do_exec)
    KEYWORD(export,      COMMAND, 2, do_export)
    KEYWORD(group,       OPTION,  0, 0)
    KEYWORD(hostname,    COMMAND, 1, do_hostname)
    KEYWORD(ifup,        COMMAND, 1, do_ifup)
    KEYWORD(insmod,      COMMAND, 1, do_insmod)
#ifdef USE_MOTOROLA_CODE
    KEYWORD(import,      COMMAND, 1, do_import)
#else
    KEYWORD(import,      SECTION, 1, 0)
#endif
    KEYWORD(keycodes,    OPTION,  0, 0)
    KEYWORD(log,         COMMAND, 1, do_log)
    KEYWORD(mkdir,       COMMAND, 1, do_mkdir)
    KEYWORD(mount,       COMMAND, 3, do_mount)
    KEYWORD(on,          SECTION, 0, 0)
    KEYWORD(oneshot,     OPTION,  0, 0)
    KEYWORD(onrestart,   OPTION,  0, 0)
    KEYWORD(restart,     COMMAND, 1, do_restart)
    KEYWORD(rm,          COMMAND, 1, do_rm)
    KEYWORD(rmdir,       COMMAND, 1, do_rmdir)
    KEYWORD(service,     SECTION, 0, 0)
    KEYWORD(setenv,      OPTION,  2, 0)
    KEYWORD(setkey,      COMMAND, 0, do_setkey)
    KEYWORD(setprop,     COMMAND, 2, do_setprop)
    KEYWORD(setrlimit,   COMMAND, 3, do_setrlimit)
    KEYWORD(socket,      OPTION,  0, 0)
    KEYWORD(start,       COMMAND, 1, do_start)
    KEYWORD(stop,        COMMAND, 1, do_stop)
    KEYWORD(trigger,     COMMAND, 1, do_trigger)
    KEYWORD(symlink,     COMMAND, 1, do_symlink)
    KEYWORD(sysclktz,    COMMAND, 1, do_sysclktz)
    KEYWORD(user,        OPTION,  0, 0)
    KEYWORD(wait,        COMMAND, 1, do_wait)
    KEYWORD(write,       COMMAND, 2, do_write)
    KEYWORD(copy,        COMMAND, 2, do_copy)
    KEYWORD(chown,       COMMAND, 2, do_chown)
    KEYWORD(chmod,       COMMAND, 2, do_chmod)
    KEYWORD(loglevel,    COMMAND, 1, do_loglevel)
    KEYWORD(load_persist_props,    COMMAND, 0, do_load_persist_props)
    KEYWORD(ioprio,      OPTION,  0, 0)
#ifdef __MAKE_KEYWORD_ENUM__
    KEYWORD_COUNT,
};
#undef __MAKE_KEYWORD_ENUM__
#undef KEYWORD
#endif
<|MERGE_RESOLUTION|>--- conflicted
+++ resolved
@@ -11,13 +11,10 @@
 int do_hostname(int nargs, char **args);
 int do_ifup(int nargs, char **args);
 int do_insmod(int nargs, char **args);
-<<<<<<< HEAD
 #ifdef USE_MOTOROLA_CODE
 int do_import(int nargs, char **args);
 #endif
-=======
 int do_log(int nargs, char **args);
->>>>>>> c18f2a80
 int do_mkdir(int nargs, char **args);
 int do_mount(int nargs, char **args);
 int do_restart(int nargs, char **args);
