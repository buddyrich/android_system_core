/*
 * Copyright (C) 2007 The Android Open Source Project
 *
 * Licensed under the Apache License, Version 2.0 (the "License");
 * you may not use this file except in compliance with the License.
 * You may obtain a copy of the License at
 *
 *      http://www.apache.org/licenses/LICENSE-2.0
 *
 * Unless required by applicable law or agreed to in writing, software
 * distributed under the License is distributed on an "AS IS" BASIS,
 * WITHOUT WARRANTIES OR CONDITIONS OF ANY KIND, either express or implied.
 * See the License for the specific language governing permissions and
 * limitations under the License.
 */

#include <errno.h>
#include <stdio.h>
#include <stdlib.h>
#include <sys/stat.h>
#include <sys/types.h>

#include <fcntl.h>
#include <dirent.h>
#include <unistd.h>
#include <string.h>

#include <sys/socket.h>
#include <sys/un.h>
#include <linux/netlink.h>
#include <private/android_filesystem_config.h>
#include <sys/time.h>
#include <asm/page.h>

#include "init.h"
#include "devices.h"

#define CMDLINE_PREFIX  "/dev"
#define SYSFS_PREFIX    "/sys"
#define FIRMWARE_DIR    "/etc/firmware"
#define MAX_QEMU_PERM 6

struct uevent {
    const char *action;
    const char *path;
    const char *subsystem;
    const char *firmware;
    int major;
    int minor;
};

int open_uevent_socket(void)
{
    struct sockaddr_nl addr;
    int sz = 64*1024; // XXX larger? udev uses 16MB!
<<<<<<< HEAD
    static int s = -1;

    if (s >= 0)
	    return s;
=======
    int on = 1;
    int s;
>>>>>>> 5f5d5c8c

    memset(&addr, 0, sizeof(addr));
    addr.nl_family = AF_NETLINK;
    addr.nl_pid = getpid();
    addr.nl_groups = 0xffffffff;

    s = socket(PF_NETLINK, SOCK_DGRAM, NETLINK_KOBJECT_UEVENT);
    if(s < 0)
        return -1;

    setsockopt(s, SOL_SOCKET, SO_RCVBUFFORCE, &sz, sizeof(sz));
    setsockopt(s, SOL_SOCKET, SO_PASSCRED, &on, sizeof(on));

    if(bind(s, (struct sockaddr *) &addr, sizeof(addr)) < 0) {
        close(s);
        return -1;
    }

    return s;
}

struct perms_ {
    char *name;
    mode_t perm;
    unsigned int uid;
    unsigned int gid;
    unsigned short prefix;
};
static struct perms_ devperms[] = {
    { "/dev/null",          0666,   AID_ROOT,       AID_ROOT,       0 },
    { "/dev/zero",          0666,   AID_ROOT,       AID_ROOT,       0 },
    { "/dev/full",          0666,   AID_ROOT,       AID_ROOT,       0 },
    { "/dev/ptmx",          0666,   AID_ROOT,       AID_ROOT,       0 },
    { "/dev/tty",           0666,   AID_ROOT,       AID_ROOT,       0 },
    { "/dev/random",        0666,   AID_ROOT,       AID_ROOT,       0 },
    { "/dev/urandom",       0666,   AID_ROOT,       AID_ROOT,       0 },
    { "/dev/ashmem",        0666,   AID_ROOT,       AID_ROOT,       0 },
    { "/dev/binder",        0666,   AID_ROOT,       AID_ROOT,       0 },

	    /* logger should be world writable (for logging) but not readable */
    { "/dev/log/",          0662,   AID_ROOT,       AID_LOG,        1 },

    /* the msm hw3d client device node is world writable/readable. */
    { "/dev/msm_hw3dc",     0666,   AID_ROOT,       AID_ROOT,       0 },

    /* gpu driver for adreno200 is globally accessible */
    { "/dev/kgsl",          0666,   AID_ROOT,       AID_ROOT,       0 },

        /* these should not be world writable */
    { "/dev/diag",          0660,   AID_RADIO,      AID_RADIO,        0 },
    { "/dev/diag_arm9",     0660,   AID_RADIO,      AID_RADIO,        0 },
    { "/dev/android_adb",   0660,   AID_ADB,        AID_ADB,        0 },
    { "/dev/android_adb_enable",   0660,   AID_ADB,        AID_ADB,        0 },
    { "/dev/ttyMSM0",       0600,   AID_BLUETOOTH,  AID_BLUETOOTH,  0 },
    { "/dev/ttyHS0",        0600,   AID_BLUETOOTH,  AID_BLUETOOTH,  0 },
    { "/dev/uinput",        0660,   AID_SYSTEM,     AID_BLUETOOTH,  0 },
    { "/dev/alarm",         0664,   AID_SYSTEM,     AID_RADIO,      0 },
    { "/dev/tty0",          0660,   AID_ROOT,       AID_SYSTEM,     0 },
    { "/dev/graphics/",     0660,   AID_ROOT,       AID_GRAPHICS,   1 },
    { "/dev/msm_hw3dm",     0660,   AID_SYSTEM,     AID_GRAPHICS,   0 },
    { "/dev/input/",        0660,   AID_ROOT,       AID_INPUT,      1 },
    { "/dev/eac",           0660,   AID_ROOT,       AID_AUDIO,      0 },
    { "/dev/cam",           0660,   AID_ROOT,       AID_CAMERA,     0 },
    { "/dev/pmem",          0660,   AID_SYSTEM,     AID_GRAPHICS,   0 },
    { "/dev/pmem_adsp",     0660,   AID_SYSTEM,     AID_AUDIO,      1 },
    { "/dev/pmem_camera",   0660,   AID_SYSTEM,     AID_CAMERA,     1 },
    { "/dev/pmem_venc",     0660,   AID_SYSTEM,     AID_AUDIO,      1 },
    { "/dev/oncrpc/",       0660,   AID_ROOT,       AID_SYSTEM,     1 },
    { "/dev/adsp/",         0660,   AID_SYSTEM,     AID_AUDIO,      1 },
    { "/dev/snd/",          0660,   AID_SYSTEM,     AID_AUDIO,      1 },
    { "/dev/mt9t013",       0660,   AID_SYSTEM,     AID_SYSTEM,     0 },
    { "/dev/msm_camera/",   0660,   AID_SYSTEM,     AID_SYSTEM,     1 },
    { "/dev/akm8976_daemon",0640,   AID_COMPASS,    AID_SYSTEM,     0 },
    { "/dev/akm8976_aot",   0640,   AID_COMPASS,    AID_SYSTEM,     0 },
    { "/dev/akm8973_daemon",0640,   AID_COMPASS,    AID_SYSTEM,     0 },
    { "/dev/akm8973_aot",   0640,   AID_COMPASS,    AID_SYSTEM,     0 },
    { "/dev/bma150",        0640,   AID_COMPASS,    AID_SYSTEM,     0 },
    { "/dev/cm3602",        0640,   AID_COMPASS,    AID_SYSTEM,     0 },
    { "/dev/akm8976_pffd",  0640,   AID_COMPASS,    AID_SYSTEM,     0 },
    { "/dev/lightsensor",   0640,   AID_SYSTEM,     AID_SYSTEM,     0 },
    { "/dev/msm_pcm_out",   0660,   AID_SYSTEM,     AID_AUDIO,      1 },
    { "/dev/msm_pcm_in",    0660,   AID_SYSTEM,     AID_AUDIO,      1 },
    { "/dev/msm_pcm_ctl",   0660,   AID_SYSTEM,     AID_AUDIO,      1 },
    { "/dev/msm_snd",       0660,   AID_SYSTEM,     AID_AUDIO,      1 },
    { "/dev/msm_mp3",       0660,   AID_SYSTEM,     AID_AUDIO,      1 },
    { "/dev/audience_a1026", 0660,   AID_SYSTEM,     AID_AUDIO,      1 },
    { "/dev/tpa2018d1",     0660,   AID_SYSTEM,     AID_AUDIO,      1 },
    { "/dev/msm_audpre",    0660,   AID_SYSTEM,     AID_AUDIO,      0 },
    { "/dev/msm_audio_ctl", 0660,   AID_SYSTEM,     AID_AUDIO,      0 },
    { "/dev/htc-acoustic",  0660,   AID_SYSTEM,     AID_AUDIO,      0 },
    { "/dev/vdec",          0660,   AID_SYSTEM,     AID_AUDIO,      0 },
    { "/dev/q6venc",        0660,   AID_SYSTEM,     AID_AUDIO,      0 },
    { "/dev/snd/dsp",       0660,   AID_SYSTEM,     AID_AUDIO,      0 },
    { "/dev/snd/dsp1",      0660,   AID_SYSTEM,     AID_AUDIO,      0 },
    { "/dev/snd/mixer",     0660,   AID_SYSTEM,     AID_AUDIO,      0 },
    { "/dev/smd0",          0640,   AID_RADIO,      AID_RADIO,      0 },
    { "/dev/qemu_trace",    0666,   AID_SYSTEM,     AID_SYSTEM,     0 },
    { "/dev/qmi",           0640,   AID_RADIO,      AID_RADIO,      0 },
    { "/dev/qmi0",          0640,   AID_RADIO,      AID_RADIO,      0 },
    { "/dev/qmi1",          0640,   AID_RADIO,      AID_RADIO,      0 },
    { "/dev/qmi2",          0640,   AID_RADIO,      AID_RADIO,      0 },
        /* CDMA radio interface MUX */
    { "/dev/ts0710mux",     0640,   AID_RADIO,      AID_RADIO,      1 },
    { "/dev/ppp",           0660,   AID_RADIO,      AID_VPN,        0 },
    { "/dev/tun",           0640,   AID_VPN,        AID_VPN,        0 },
    { "/dev/bus/usb/",      0660,   AID_ROOT,       AID_USB,        1 },
    { "/dev/system_bus_freq", 0660, AID_SYSTEM,       AID_SYSTEM,       0 },
    { "/dev/cpu_dma_latency", 0660, AID_SYSTEM,       AID_SYSTEM,       0 },
    { NULL, 0, 0, 0, 0 },
};

/* devperms_partners list and perm_node are for hardware specific /dev entries */
struct perm_node {
    struct perms_ dp;
    struct listnode plist;
};
list_declare(devperms_partners);

/*
 * Permission override when in emulator mode, must be parsed before
 * system properties is initalized.
 */
static int qemu_perm_count;
static struct perms_ qemu_perms[MAX_QEMU_PERM + 1];

int add_devperms_partners(const char *name, mode_t perm, unsigned int uid,
                        unsigned int gid, unsigned short prefix) {
    int size;
    struct perm_node *node = malloc(sizeof (struct perm_node));
    if (!node)
        return -ENOMEM;

    size = strlen(name) + 1;
    if ((node->dp.name = malloc(size)) == NULL)
        return -ENOMEM;

    memcpy(node->dp.name, name, size);
    node->dp.perm = perm;
    node->dp.uid = uid;
    node->dp.gid = gid;
    node->dp.prefix = prefix;

    list_add_tail(&devperms_partners, &node->plist);
    return 0;
}

void qemu_init(void) {
    qemu_perm_count = 0;
    memset(&qemu_perms, 0, sizeof(qemu_perms));
}

static int qemu_perm(const char* name, mode_t perm, unsigned int uid,
                         unsigned int gid, unsigned short prefix)
{
    char *buf;
    if (qemu_perm_count == MAX_QEMU_PERM)
        return -ENOSPC;

    buf = malloc(strlen(name) + 1);
    if (!buf)
        return -errno;

    strlcpy(buf, name, strlen(name) + 1);
    qemu_perms[qemu_perm_count].name = buf;
    qemu_perms[qemu_perm_count].perm = perm;
    qemu_perms[qemu_perm_count].uid = uid;
    qemu_perms[qemu_perm_count].gid = gid;
    qemu_perms[qemu_perm_count].prefix = prefix;

    qemu_perm_count++;
    return 0;
}

/* Permission overrides for emulator that are parsed from /proc/cmdline. */
void qemu_cmdline(const char* name, const char *value)
{
    char *buf;
    if (!strcmp(name, "android.ril")) {
        /* cmd line params currently assume /dev/ prefix */
        if (asprintf(&buf, CMDLINE_PREFIX"/%s", value) == -1) {
            return;
        }
        INFO("nani- buf:: %s\n", buf);
        qemu_perm(buf, 0660, AID_RADIO, AID_ROOT, 0);
    }
}

static int get_device_perm_inner(struct perms_ *perms, const char *path,
                                    unsigned *uid, unsigned *gid, mode_t *perm)
{
    int i;
    for(i = 0; perms[i].name; i++) {

        if(perms[i].prefix) {
            if(strncmp(path, perms[i].name, strlen(perms[i].name)))
                continue;
        } else {
            if(strcmp(path, perms[i].name))
                continue;
        }
        *uid = perms[i].uid;
        *gid = perms[i].gid;
        *perm = perms[i].perm;
        return 0;
    }
    return -1;
}

/* First checks for emulator specific permissions specified in /proc/cmdline. */
static mode_t get_device_perm(const char *path, unsigned *uid, unsigned *gid)
{
    mode_t perm;

    if (get_device_perm_inner(qemu_perms, path, uid, gid, &perm) == 0) {
        return perm;
    } else if (get_device_perm_inner(devperms, path, uid, gid, &perm) == 0) {
        return perm;
    } else {
        struct listnode *node;
        struct perm_node *perm_node;
        struct perms_ *dp;

        /* Check partners list. */
        list_for_each(node, &devperms_partners) {
            perm_node = node_to_item(node, struct perm_node, plist);
            dp = &perm_node->dp;

            if (dp->prefix) {
                if (strncmp(path, dp->name, strlen(dp->name)))
                    continue;
            } else {
                if (strcmp(path, dp->name))
                    continue;
            }
            /* Found perm in partner list. */
            *uid = dp->uid;
            *gid = dp->gid;
            return dp->perm;
        }
        /* Default if nothing found. */
        *uid = 0;
        *gid = 0;
        return 0600;
    }
}

static void make_device(const char *path, int block, int major, int minor)
{
    unsigned uid;
    unsigned gid;
    mode_t mode;
    dev_t dev;

    if(major > 255 || minor > 255)
        return;

    mode = get_device_perm(path, &uid, &gid) | (block ? S_IFBLK : S_IFCHR);
    dev = (major << 8) | minor;
    /* Temporarily change egid to avoid race condition setting the gid of the
     * device node. Unforunately changing the euid would prevent creation of
     * some device nodes, so the uid has to be set with chown() and is still
     * racy. Fixing the gid race at least fixed the issue with system_server
     * opening dynamic input devices under the AID_INPUT gid. */
    setegid(gid);
    mknod(path, mode, dev);
    chown(path, uid, -1);
    setegid(AID_ROOT);
}

#if LOG_UEVENTS

static inline suseconds_t get_usecs(void)
{
    struct timeval tv;
    gettimeofday(&tv, 0);
    return tv.tv_sec * (suseconds_t) 1000000 + tv.tv_usec;
}

#define log_event_print(x...) INFO(x)

#else

#define log_event_print(fmt, args...)   do { } while (0)
#define get_usecs()                     0

#endif

static void parse_event(const char *msg, struct uevent *uevent)
{
    uevent->action = "";
    uevent->path = "";
    uevent->subsystem = "";
    uevent->firmware = "";
    uevent->major = -1;
    uevent->minor = -1;

        /* currently ignoring SEQNUM */
    while(*msg) {
        if(!strncmp(msg, "ACTION=", 7)) {
            msg += 7;
            uevent->action = msg;
        } else if(!strncmp(msg, "DEVPATH=", 8)) {
            msg += 8;
            uevent->path = msg;
        } else if(!strncmp(msg, "SUBSYSTEM=", 10)) {
            msg += 10;
            uevent->subsystem = msg;
        } else if(!strncmp(msg, "FIRMWARE=", 9)) {
            msg += 9;
            uevent->firmware = msg;
        } else if(!strncmp(msg, "MAJOR=", 6)) {
            msg += 6;
            uevent->major = atoi(msg);
        } else if(!strncmp(msg, "MINOR=", 6)) {
            msg += 6;
            uevent->minor = atoi(msg);
        }

            /* advance to after the next \0 */
        while(*msg++)
            ;
    }

    log_event_print("event { '%s', '%s', '%s', '%s', %d, %d }\n",
                    uevent->action, uevent->path, uevent->subsystem,
                    uevent->firmware, uevent->major, uevent->minor);
}

static void handle_device_event(struct uevent *uevent)
{
    char devpath[96];
    int devpath_ready = 0;
    char *base, *name;
    int block;

        /* if it's not a /dev device, nothing to do */
    if((uevent->major < 0) || (uevent->minor < 0))
        return;

        /* do we have a name? */
    name = strrchr(uevent->path, '/');
    if(!name)
        return;
    name++;

        /* too-long names would overrun our buffer */
    if(strlen(name) > 64)
        return;

        /* are we block or char? where should we live? */
    if(!strncmp(uevent->subsystem, "block", 5)) {
        block = 1;
        base = "/dev/block/";
        mkdir(base, 0755);
    } else {
        block = 0;
            /* this should probably be configurable somehow */
        if (!strncmp(uevent->subsystem, "usb", 3)) {
            if (!strcmp(uevent->subsystem, "usb")) {
                /* This imitates the file system that would be created
                 * if we were using devfs instead.
                 * Minors are broken up into groups of 128, starting at "001"
                 */
                int bus_id = uevent->minor / 128 + 1;
                int device_id = uevent->minor % 128 + 1;
                /* build directories */
                mkdir("/dev/bus", 0755);
                mkdir("/dev/bus/usb", 0755);
                snprintf(devpath, sizeof(devpath), "/dev/bus/usb/%03d", bus_id);
                mkdir(devpath, 0755);
                snprintf(devpath, sizeof(devpath), "/dev/bus/usb/%03d/%03d", bus_id, device_id);
                devpath_ready = 1;
            } else {
                /* ignore other USB events */
                return;
            }
        } else if (!strncmp(uevent->subsystem, "graphics", 8)) {
            base = "/dev/graphics/";
            mkdir(base, 0755);
        } else if (!strncmp(uevent->subsystem, "oncrpc", 6)) {
            base = "/dev/oncrpc/";
            mkdir(base, 0755);
        } else if (!strncmp(uevent->subsystem, "adsp", 4)) {
            base = "/dev/adsp/";
            mkdir(base, 0755);
        } else if (!strncmp(uevent->subsystem, "msm_camera", 10)) {
            base = "/dev/msm_camera/";
            mkdir(base, 0755);
        } else if(!strncmp(uevent->subsystem, "input", 5)) {
            base = "/dev/input/";
            mkdir(base, 0755);
        } else if(!strncmp(uevent->subsystem, "mtd", 3)) {
            base = "/dev/mtd/";
            mkdir(base, 0755);
        } else if(!strncmp(uevent->subsystem, "sound", 5)) {
            base = "/dev/snd/";
            mkdir(base, 0755);
        } else if(!strncmp(uevent->subsystem, "misc", 4) &&
                    !strncmp(name, "log_", 4)) {
            base = "/dev/log/";
            mkdir(base, 0755);
            name += 4;
        } else
            base = "/dev/";
    }

    if (!devpath_ready)
        snprintf(devpath, sizeof(devpath), "%s%s", base, name);

    if(!strcmp(uevent->action, "add")) {
        make_device(devpath, block, uevent->major, uevent->minor);
        return;
    }

    if(!strcmp(uevent->action, "remove")) {
        unlink(devpath);
        return;
    }
}

static int load_firmware(int fw_fd, int loading_fd, int data_fd)
{
    struct stat st;
    long len_to_copy;
    int ret = 0;

    if(fstat(fw_fd, &st) < 0)
        return -1;
    len_to_copy = st.st_size;

    write(loading_fd, "1", 1);  /* start transfer */

    while (len_to_copy > 0) {
        char buf[PAGE_SIZE];
        ssize_t nr;

        nr = read(fw_fd, buf, sizeof(buf));
        if(!nr)
            break;
        if(nr < 0) {
            ret = -1;
            break;
        }

        len_to_copy -= nr;
        while (nr > 0) {
            ssize_t nw = 0;

            nw = write(data_fd, buf + nw, nr);
            if(nw <= 0) {
                ret = -1;
                goto out;
            }
            nr -= nw;
        }
    }

out:
    if(!ret)
        write(loading_fd, "0", 1);  /* successful end of transfer */
    else
        write(loading_fd, "-1", 2); /* abort transfer */

    return ret;
}

static void process_firmware_event(struct uevent *uevent)
{
    char *root, *loading, *data, *file;
    int l, loading_fd, data_fd, fw_fd;

    log_event_print("firmware event { '%s', '%s' }\n",
                    uevent->path, uevent->firmware);

    l = asprintf(&root, SYSFS_PREFIX"%s/", uevent->path);
    if (l == -1)
        return;

    l = asprintf(&loading, "%sloading", root);
    if (l == -1)
        goto root_free_out;

    l = asprintf(&data, "%sdata", root);
    if (l == -1)
        goto loading_free_out;

    l = asprintf(&file, FIRMWARE_DIR"/%s", uevent->firmware);
    if (l == -1)
        goto data_free_out;

    loading_fd = open(loading, O_WRONLY);
    if(loading_fd < 0)
        goto file_free_out;

    data_fd = open(data, O_WRONLY);
    if(data_fd < 0)
        goto loading_close_out;

    fw_fd = open(file, O_RDONLY);
    if(fw_fd < 0)
        goto data_close_out;

    if(!load_firmware(fw_fd, loading_fd, data_fd))
        log_event_print("firmware copy success { '%s', '%s' }\n", root, file);
    else
        log_event_print("firmware copy failure { '%s', '%s' }\n", root, file);

    close(fw_fd);
data_close_out:
    close(data_fd);
loading_close_out:
    close(loading_fd);
file_free_out:
    free(file);
data_free_out:
    free(data);
loading_free_out:
    free(loading);
root_free_out:
    free(root);
}

static void handle_firmware_event(struct uevent *uevent)
{
    pid_t pid;

    if(strcmp(uevent->subsystem, "firmware"))
        return;

    if(strcmp(uevent->action, "add"))
        return;

    /* we fork, to avoid making large memory allocations in init proper */
    pid = fork();
    if (!pid) {
        process_firmware_event(uevent);
        exit(EXIT_SUCCESS);
    }
}

#define UEVENT_MSG_LEN  1024
void handle_device_fd(int fd)
{
    for(;;) {
        char msg[UEVENT_MSG_LEN+2];
        char cred_msg[CMSG_SPACE(sizeof(struct ucred))];
        struct iovec iov = {msg, sizeof(msg)};
        struct sockaddr_nl snl;
        struct msghdr hdr = {&snl, sizeof(snl), &iov, 1, cred_msg, sizeof(cred_msg), 0};

        ssize_t n = recvmsg(fd, &hdr, 0);
        if (n <= 0) {
            break;
        }

        if ((snl.nl_groups != 1) || (snl.nl_pid != 0)) {
            /* ignoring non-kernel netlink multicast message */
            continue;
        }

        struct cmsghdr * cmsg = CMSG_FIRSTHDR(&hdr);
        if (cmsg == NULL || cmsg->cmsg_type != SCM_CREDENTIALS) {
            /* no sender credentials received, ignore message */
            continue;
        }

        struct ucred * cred = (struct ucred *)CMSG_DATA(cmsg);
        if (cred->uid != 0) {
            /* message from non-root user, ignore */
            continue;
        }

        if(n >= UEVENT_MSG_LEN)   /* overflow -- discard */
            continue;

        msg[n] = '\0';
        msg[n+1] = '\0';

        struct uevent uevent;
        parse_event(msg, &uevent);

        handle_device_event(&uevent);
        handle_firmware_event(&uevent);
    }
}

/* Coldboot walks parts of the /sys tree and pokes the uevent files
** to cause the kernel to regenerate device add events that happened
** before init's device manager was started
**
** We drain any pending events from the netlink socket every time
** we poke another uevent file to make sure we don't overrun the
** socket's buffer.  
*/

static void do_coldboot(int event_fd, DIR *d)
{
    struct dirent *de;
    int dfd, fd;

    dfd = dirfd(d);

    fd = openat(dfd, "uevent", O_WRONLY);
    if(fd >= 0) {
        write(fd, "add\n", 4);
        close(fd);
        handle_device_fd(event_fd);
    }

    while((de = readdir(d))) {
        DIR *d2;

        if(de->d_type != DT_DIR || de->d_name[0] == '.')
            continue;

        fd = openat(dfd, de->d_name, O_RDONLY | O_DIRECTORY);
        if(fd < 0)
            continue;

        d2 = fdopendir(fd);
        if(d2 == 0)
            close(fd);
        else {
            do_coldboot(event_fd, d2);
            closedir(d2);
        }
    }
}

static void coldboot(int event_fd, const char *path)
{
    DIR *d = opendir(path);
    if(d) {
        do_coldboot(event_fd, d);
        closedir(d);
    }
}

int device_init(void)
{
    suseconds_t t0, t1;
    int fd;

    fd = open_uevent_socket();
    if(fd < 0)
        return -1;

    fcntl(fd, F_SETFD, FD_CLOEXEC);
    fcntl(fd, F_SETFL, O_NONBLOCK);

    t0 = get_usecs();
    coldboot(fd, "/sys/class");
    coldboot(fd, "/sys/block");
    coldboot(fd, "/sys/devices");
    t1 = get_usecs();

    log_event_print("coldboot %ld uS\n", ((long) (t1 - t0)));

    return fd;
}<|MERGE_RESOLUTION|>--- conflicted
+++ resolved
@@ -53,15 +53,8 @@
 {
     struct sockaddr_nl addr;
     int sz = 64*1024; // XXX larger? udev uses 16MB!
-<<<<<<< HEAD
-    static int s = -1;
-
-    if (s >= 0)
-	    return s;
-=======
     int on = 1;
     int s;
->>>>>>> 5f5d5c8c
 
     memset(&addr, 0, sizeof(addr));
     addr.nl_family = AF_NETLINK;
