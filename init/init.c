--- conflicted
+++ resolved
@@ -470,18 +470,15 @@
             strlcpy(bootloader, value, sizeof(bootloader));
         } else if (!strcmp(name,"androidboot.hardware")) {
             strlcpy(hardware, value, sizeof(hardware));
-<<<<<<< HEAD
-#ifdef USE_MOTOROLA_CODE
-        } else if (!strcmp(name,"mem")) {
-            strlcpy(memsize, value, sizeof(memsize));
-#endif
-=======
         } else if (!strcmp(name,"androidboot.emmc")) {
             if (!strcmp(value,"true")) {
                 emmc_boot = 1;
             }
->>>>>>> 16e63329
-        }
+        }
+#ifdef USE_MOTOROLA_CODE
+        } else if (!strcmp(name,"mem")) {
+            strlcpy(memsize, value, sizeof(memsize));
+#endif
      } else {
         /* in the emulator, export any kernel option with the
          * ro.kernel. prefix */
@@ -647,7 +644,7 @@
     property_set("ro.hardware", hardware);
     snprintf(tmp, PROP_VALUE_MAX, "%d", revision);
     property_set("ro.revision", tmp);
-<<<<<<< HEAD
+    property_set("ro.emmc",emmc_boot ? "1" : "0");
 
 #ifdef USE_MOTOROLA_CODE
     if(strstr(memsize, "512M"))
@@ -656,9 +653,6 @@
         property_set("ro.kernel.memsize", "1024M");
 #endif
 
-=======
-    property_set("ro.emmc",emmc_boot ? "1" : "0");
->>>>>>> 16e63329
     return 0;
 }
 
