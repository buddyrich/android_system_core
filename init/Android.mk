# Copyright 2005 The Android Open Source Project

LOCAL_PATH:= $(call my-dir)
include $(CLEAR_VARS)

LOCAL_SRC_FILES:= \
	builtins.c \
	init.c \
	devices.c \
	property_service.c \
	util.c \
	parser.c \
	logo.c \
	keychords.c \
	signal_handler.c \
	init_parser.c \
	ueventd.c \
	ueventd_parser.c

ifeq ($(strip $(INIT_BOOTCHART)),true)
LOCAL_SRC_FILES += bootchart.c
LOCAL_CFLAGS    += -DBOOTCHART=1
endif

<<<<<<< HEAD
ifeq ($(BOARD_HAS_LOCKED_BOOTLOADER), true)
    LOCAL_CFLAGS += -DBOARD_HAS_LOCKED_BOOTLOADER
endif
ifeq ($(USE_MOTOROLA_USERS), true)
    LOCAL_CFLAGS += -DUSE_MOTOROLA_USERS
endif
ifeq ($(USE_MOTOROLA_CODE), true)
    LOCAL_CFLAGS += -DUSE_MOTOROLA_CODE
endif
=======
SYSTEM_CORE_INIT_DEFINES := BOARD_CHARGING_MODE_BOOTING_LPM

$(foreach system_core_init_define,$(SYSTEM_CORE_INIT_DEFINES), \
  $(if $($(system_core_init_define)), \
    $(eval LOCAL_CFLAGS += -D$(system_core_init_define)=\"$($(system_core_init_define))\") \
  ) \
  )
>>>>>>> 0bb01321

LOCAL_MODULE:= init

LOCAL_FORCE_STATIC_EXECUTABLE := true
LOCAL_MODULE_PATH := $(TARGET_ROOT_OUT)
LOCAL_UNSTRIPPED_PATH := $(TARGET_ROOT_OUT_UNSTRIPPED)

LOCAL_STATIC_LIBRARIES := libcutils libc

include $(BUILD_EXECUTABLE)

# Make a symlink from /sbin/ueventd to /init
SYMLINKS := $(TARGET_ROOT_OUT)/sbin/ueventd
$(SYMLINKS): INIT_BINARY := $(LOCAL_MODULE)
$(SYMLINKS): $(LOCAL_INSTALLED_MODULE) $(LOCAL_PATH)/Android.mk
	@echo "Symlink: $@ -> ../$(INIT_BINARY)"
	@mkdir -p $(dir $@)
	@rm -rf $@
	$(hide) ln -sf ../$(INIT_BINARY) $@

ALL_DEFAULT_INSTALLED_MODULES += $(SYMLINKS)

# We need this so that the installed files could be picked up based on the
# local module name
ALL_MODULES.$(LOCAL_MODULE).INSTALLED := \
    $(ALL_MODULES.$(LOCAL_MODULE).INSTALLED) $(SYMLINKS)<|MERGE_RESOLUTION|>--- conflicted
+++ resolved
@@ -22,7 +22,6 @@
 LOCAL_CFLAGS    += -DBOOTCHART=1
 endif
 
-<<<<<<< HEAD
 ifeq ($(BOARD_HAS_LOCKED_BOOTLOADER), true)
     LOCAL_CFLAGS += -DBOARD_HAS_LOCKED_BOOTLOADER
 endif
@@ -32,7 +31,7 @@
 ifeq ($(USE_MOTOROLA_CODE), true)
     LOCAL_CFLAGS += -DUSE_MOTOROLA_CODE
 endif
-=======
+
 SYSTEM_CORE_INIT_DEFINES := BOARD_CHARGING_MODE_BOOTING_LPM
 
 $(foreach system_core_init_define,$(SYSTEM_CORE_INIT_DEFINES), \
@@ -40,7 +39,6 @@
     $(eval LOCAL_CFLAGS += -D$(system_core_init_define)=\"$($(system_core_init_define))\") \
   ) \
   )
->>>>>>> 0bb01321
 
 LOCAL_MODULE:= init
 
