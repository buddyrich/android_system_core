/dev/null                 0666   root       root
/dev/zero                 0666   root       root
/dev/full                 0666   root       root
/dev/ptmx                 0666   root       root
/dev/tty                  0666   root       root
/dev/random               0666   root       root
/dev/urandom              0666   root       root
/dev/ashmem               0666   root       root
/dev/binder               0666   root       root

# logger should be world writable (for logging) but not readable
/dev/log/*                0662   root       log

# the msm hw3d client device node is world writable/readable.
/dev/msm_hw3dc            0666   root       root

# gpu driver for adreno200 is globally accessible
/dev/kgsl                 0666   root       root

# these should not be world writable
/dev/diag                 0660   radio      radio
/dev/diag_arm9            0660   radio      radio
/dev/android_adb          0660   adb        adb
/dev/android_adb_enable   0660   adb        adb
/dev/ttyMSM0              0600   bluetooth  bluetooth
/dev/ttyHS0               0600   bluetooth  bluetooth
/dev/uinput               0660   system     bluetooth
/dev/alarm                0664   system     radio
/dev/tty0                 0660   root       system
/dev/graphics/*           0660   root       graphics
/dev/msm_hw3dm            0660   system     graphics
/dev/input/*              0660   root       input
/dev/eac                  0660   root       audio
/dev/cam                  0660   root       camera
/dev/pmem                 0660   system     graphics
/dev/pmem_adsp*           0660   system     audio
/dev/pmem_camera*         0660   system     camera
/dev/oncrpc/*             0660   root       system
/dev/adsp/*               0660   system     audio
/dev/snd/*                0660   system     audio
/dev/mt9t013              0660   system     system
/dev/msm_camera/*         0660   system     system
/dev/akm8976_daemon       0640   compass    system
/dev/akm8976_aot          0640   compass    system
/dev/akm8973_daemon       0640   compass    system
/dev/akm8973_aot          0640   compass    system
/dev/bma150               0640   compass    system
/dev/cm3602               0640   compass    system
/dev/akm8976_pffd         0640   compass    system
/dev/lightsensor          0640   system     system
/dev/msm_pcm_out*         0660   system     audio
/dev/msm_pcm_in*          0660   system     audio
/dev/msm_pcm_ctl*         0660   system     audio
/dev/msm_snd*             0660   system     audio
/dev/msm_mp3*             0660   system     audio
/dev/msm_aac*             0660   system     audio
/dev/audience_a1026*      0660   system     audio
/dev/tpa2018d1*           0660   system     audio
/dev/msm_audpre           0660   system     audio
/dev/msm_audio_ctl        0660   system     audio
/dev/htc-acoustic         0660   system     audio
/dev/vdec                 0660   system     audio
/dev/q6venc               0660   system     audio
/dev/snd/dsp              0660   system     audio
/dev/snd/dsp1             0660   system     audio
/dev/snd/mixer            0660   system     audio
/dev/smd0                 0640   radio      radio
/dev/qemu_trace           0666   system     system
/dev/qmi                  0640   radio      radio
/dev/qmi0                 0640   radio      radio
/dev/qmi1                 0640   radio      radio
/dev/qmi2                 0640   radio      radio
/dev/bus/usb/*            0660   root       usb
/dev/usb_accessory        0660   root       usb

# CDMA radio interface MUX
/dev/ts0710mux*           0640   radio      radio
/dev/ppp                  0660   radio      vpn
/dev/tun                  0640   vpn        vpn

# sysfs properties
/sys/devices/virtual/input/input*   enable      0660  root   input
/sys/devices/virtual/input/input*   poll_delay  0660  root   input
<<<<<<< HEAD

# video encoder on 720p-enabled 8k targets
/dev/pmem_venc            0660   system     audio
=======
/sys/devices/virtual/usb_composite/*   enable      0664  root   system
>>>>>>> b620a0b1
<|MERGE_RESOLUTION|>--- conflicted
+++ resolved
@@ -81,10 +81,8 @@
 # sysfs properties
 /sys/devices/virtual/input/input*   enable      0660  root   input
 /sys/devices/virtual/input/input*   poll_delay  0660  root   input
-<<<<<<< HEAD
 
 # video encoder on 720p-enabled 8k targets
 /dev/pmem_venc            0660   system     audio
-=======
-/sys/devices/virtual/usb_composite/*   enable      0664  root   system
->>>>>>> b620a0b1
+
+/sys/devices/virtual/usb_composite/*   enable      0664  root   system