/*
 * Copyright (C) 2009 The Android Open Source Project
 *
 * Licensed under the Apache License, Version 2.0 (the "License");
 * you may not use this file except in compliance with the License.
 * You may obtain a copy of the License at
 *
 *      http://www.apache.org/licenses/LICENSE-2.0
 *
 * Unless required by applicable law or agreed to in writing, software
 * distributed under the License is distributed on an "AS IS" BASIS,
 * WITHOUT WARRANTIES OR CONDITIONS OF ANY KIND, either express or implied.
 * See the License for the specific language governing permissions and
 * limitations under the License.
 */

#include "usb_vendors.h"

#include <stdio.h>

#ifdef _WIN32
#  define WIN32_LEAN_AND_MEAN
#  include "windows.h"
#  include "shlobj.h"
#else
#  include <unistd.h>
#  include <sys/stat.h>
#endif

#include "sysdeps.h"
#include "adb.h"

#define ANDROID_PATH            ".android"
#define ANDROID_ADB_INI         "adb_usb.ini"

#define TRACE_TAG               TRACE_USB

// Google's USB Vendor ID
#define VENDOR_ID_GOOGLE        0x18d1
// HTC's USB Vendor ID
#define VENDOR_ID_HTC           0x0bb4
// Samsung's USB Vendor ID
#define VENDOR_ID_SAMSUNG       0x04e8
// Motorola's USB Vendor ID
#define VENDOR_ID_MOTOROLA      0x22b8
// LG's USB Vendor ID
#define VENDOR_ID_LGE           0x1004
// Huawei's USB Vendor ID
#define VENDOR_ID_HUAWEI        0x12D1
// Acer's USB Vendor ID
#define VENDOR_ID_ACER          0x0502
// Sony Ericsson's USB Vendor ID
#define VENDOR_ID_SONY_ERICSSON 0x0FCE
<<<<<<< HEAD
// Foxconn's USB Vendor ID
#define VENDOR_ID_FOXCONN       0x0489
// Dell's USB Vendor ID
#define VENDOR_ID_DELL          0x413c

=======
// Dell's USB Vendor ID
#define VENDOR_ID_DELL          0x413c
>>>>>>> dc9cf66c

/** built-in vendor list */
int builtInVendorIds[] = {
    VENDOR_ID_GOOGLE,
    VENDOR_ID_HTC,
    VENDOR_ID_SAMSUNG,
    VENDOR_ID_MOTOROLA,
    VENDOR_ID_LGE,
    VENDOR_ID_HUAWEI,
    VENDOR_ID_ACER,
    VENDOR_ID_SONY_ERICSSON,
<<<<<<< HEAD
    VENDOR_ID_FOXCONN,
=======
>>>>>>> dc9cf66c
    VENDOR_ID_DELL,
};

#define BUILT_IN_VENDOR_COUNT    (sizeof(builtInVendorIds)/sizeof(builtInVendorIds[0]))

/* max number of supported vendor ids (built-in + 3rd party). increase as needed */
#define VENDOR_COUNT_MAX         128

int vendorIds[VENDOR_COUNT_MAX];
unsigned vendorIdCount = 0;

int get_adb_usb_ini(char* buff, size_t len);

void usb_vendors_init(void)
{
    if (VENDOR_COUNT_MAX < BUILT_IN_VENDOR_COUNT) {
        fprintf(stderr, "VENDOR_COUNT_MAX not big enough for built-in vendor list.\n");
        exit(2);
    }

    /* add the built-in vendors at the beginning of the array */
    memcpy(vendorIds, builtInVendorIds, sizeof(builtInVendorIds));

    /* default array size is the number of built-in vendors */
    vendorIdCount = BUILT_IN_VENDOR_COUNT;

    if (VENDOR_COUNT_MAX == BUILT_IN_VENDOR_COUNT)
        return;

    char temp[PATH_MAX];
    if (get_adb_usb_ini(temp, sizeof(temp)) == 0) {
        FILE * f = fopen(temp, "rt");

        if (f != NULL) {
            /* The vendor id file is pretty basic. 1 vendor id per line.
               Lines starting with # are comments */
            while (fgets(temp, sizeof(temp), f) != NULL) {
                if (temp[0] == '#')
                    continue;

                long value = strtol(temp, NULL, 0);
                if (errno == EINVAL || errno == ERANGE || value > INT_MAX || value < 0) {
                    fprintf(stderr, "Invalid content in %s. Quitting.\n", ANDROID_ADB_INI);
                    exit(2);
                }

                vendorIds[vendorIdCount++] = (int)value;

                /* make sure we don't go beyond the array */
                if (vendorIdCount == VENDOR_COUNT_MAX) {
                    break;
                }
            }
        }
    }
}

/* Utils methods */

/* builds the path to the adb vendor id file. returns 0 if success */
int build_path(char* buff, size_t len, const char* format, const char* home)
{
    if (snprintf(buff, len, format, home, ANDROID_PATH, ANDROID_ADB_INI) >= len) {
        return 1;
    }

    return 0;
}

/* fills buff with the path to the adb vendor id file. returns 0 if success */
int get_adb_usb_ini(char* buff, size_t len)
{
#ifdef _WIN32
    const char* home = getenv("ANDROID_SDK_HOME");
    if (home != NULL) {
        return build_path(buff, len, "%s\\%s\\%s", home);
    } else {
        char path[MAX_PATH];
        SHGetFolderPath( NULL, CSIDL_PROFILE, NULL, 0, path);
        return build_path(buff, len, "%s\\%s\\%s", path);
    }
#else
    const char* home = getenv("HOME");
    if (home == NULL)
        home = "/tmp";

    return build_path(buff, len, "%s/%s/%s", home);
#endif
}<|MERGE_RESOLUTION|>--- conflicted
+++ resolved
@@ -51,16 +51,10 @@
 #define VENDOR_ID_ACER          0x0502
 // Sony Ericsson's USB Vendor ID
 #define VENDOR_ID_SONY_ERICSSON 0x0FCE
-<<<<<<< HEAD
 // Foxconn's USB Vendor ID
 #define VENDOR_ID_FOXCONN       0x0489
 // Dell's USB Vendor ID
 #define VENDOR_ID_DELL          0x413c
-
-=======
-// Dell's USB Vendor ID
-#define VENDOR_ID_DELL          0x413c
->>>>>>> dc9cf66c
 
 /** built-in vendor list */
 int builtInVendorIds[] = {
@@ -72,10 +66,7 @@
     VENDOR_ID_HUAWEI,
     VENDOR_ID_ACER,
     VENDOR_ID_SONY_ERICSSON,
-<<<<<<< HEAD
     VENDOR_ID_FOXCONN,
-=======
->>>>>>> dc9cf66c
     VENDOR_ID_DELL,
 };
 
